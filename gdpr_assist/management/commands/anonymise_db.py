"""
Anonymise all personal data in the database
"""
from django.apps import apps
from django.core.management import BaseCommand, CommandError
from django.db import router

from ... import app_settings
from ...models import PrivacyModel
from ...registry import registry


class StrategyHelper:
    CATEGORY_ANONYMISABLE = "anonymisable"
    CATEGORY_UNANONYMISABLE = "unanonymisable"
    CATEGORY_UNTAGGED = "untagged"

    STRATEGY_ANONYMISE = "anonymise"
    STRATEGY_DELETE = "delete"
    STRATEGY_RETAIN = "retain"

    AVAILABLE_STRATEGIES = {
        STRATEGY_ANONYMISE,
        STRATEGY_DELETE,
        STRATEGY_RETAIN,
    }

    DEFAULT_STRATEGIES = {
        CATEGORY_ANONYMISABLE: "anonymise",
        CATEGORY_UNANONYMISABLE: "retain",
        CATEGORY_UNTAGGED: "retain",
    }

    @staticmethod
    def parse(text):
        strategies = {}
        for token in text.split(","):
            if not token:
                continue
            try:
                category, strategy = token.strip().split(":")
            except ValueError:
                raise CommandError("Could not parse strategy assignment: {}".format(token))
            if category not in StrategyHelper.DEFAULT_STRATEGIES:
                raise CommandError("Unknown data category: {}".format(category))
            if strategy not in StrategyHelper.AVAILABLE_STRATEGIES:
                raise CommandError("Unknown anonymisation strategy: {}".format(strategy))
            strategies[category] = strategy

        # Assign a default strategy for any remaining categories
        for category in StrategyHelper.DEFAULT_STRATEGIES:
            if category not in strategies:
                strategies[category] = StrategyHelper.DEFAULT_STRATEGIES[category]

        return strategies

    @staticmethod
    def category_for_model(model):
        if not issubclass(model, PrivacyModel):
            return StrategyHelper.CATEGORY_UNTAGGED
        privacy_meta = model.get_privacy_meta()
        if privacy_meta.can_anonymise:
            return StrategyHelper.CATEGORY_ANONYMISABLE
        return StrategyHelper.CATEGORY_UNANONYMISABLE


class Command(BaseCommand):
    help = "Anonymises all personal data in the database"

    def add_arguments(self, parser):
        parser.add_argument(
            "--noinput",
            "--no-input",
            action="store_false",
            dest="interactive",
            default=True,
            help="Tells Django to NOT prompt the user for input of any kind.",
        )
        parser.add_argument(
            "--data-strategies",
            "--strategies",
            "-s",
            dest="strategies",
            default="anonymisable:anonymise, unanonymisable:retain, untagged:retain",
            help="Configures the anonymisation strategies that will be applied.",
        )

    @staticmethod
    def _models_for_anonymisation():
        """
        Return an iterable of the Django models that should be considered for
        bulk anonymisation.  This should omit, for example, internal metadata
        tables used by the gdpr_assist library.
        """
        for model in apps.get_models():
            if router.db_for_write(model) == app_settings.GDPR_LOG_DATABASE_NAME:
                continue
            yield model

        parser.add_argument(
            "--bulk",
            action="store_true",
            dest="bulk",
            default=True,
            help="Anonymise in bulk, default is per object.",
        )

    def handle(self, *args, **options):
        if not app_settings.GDPR_CAN_ANONYMISE_DATABASE:
            raise ValueError("Database anonymisation is not enabled")

        interactive = options["interactive"]
<<<<<<< HEAD
        strategies = StrategyHelper.parse(options["strategies"])

        # Validate that we can determine a specific anonymisation strategy
        # for every model in the application before proceeding
        for model in self._models_for_anonymisation():
            category = StrategyHelper.category_for_model(model)
            strategy = strategies.get(category)
            if strategy is None:
                raise CommandError(
                    """Missing anonymisation strategy for model {}!""".format(model),
                    """Please check your anonymisation settings."""
                )
=======
        bulk = options["bulk"]
>>>>>>> 3c23d0aa

        if interactive:  # pragma: no cover
            self.stdout.write(
                "The following data anonymisation strategies will be applied:"
            )
            self.stdout.write(str())
            for category, strategy in strategies.items():
                self.stdout.write(" - {} data: {}".format(category, strategy.upper()))
            self.stdout.write(str())

            confirm = input(
                """Warning!
You have requested that all personal information in the database is anonymised.
This will IRREVERSIBLY OVERWRITE all personal data currently in the database.
Are you sure you want to do this?

    Type 'yes' to continue, or 'no' to cancel: """
            )

        else:
            confirm = "yes"
        if confirm == "yes":
<<<<<<< HEAD

            # Begin applying the requested anonymisation strategy to each model
            for model in self._models_for_anonymisation():
                category = StrategyHelper.category_for_model(model)
                strategy = strategies.get(category)

                if strategy == StrategyHelper.STRATEGY_ANONYMISE:
                    if issubclass(model, PrivacyModel) and model.check_can_anonymise():
                        for obj in model.objects.all().iterator():
                            obj.anonymise(force=True, for_bulk=True)
                    else:
                        raise CommandError(
                            """Cannot anonymise {} model {}!""".format(category, model),
                            """Please check your anonymisation settings."""
                        )

                elif strategy == StrategyHelper.STRATEGY_DELETE:
                    for obj in model.objects.all().iterator():
                        obj.delete()

                elif strategy == StrategyHelper.STRATEGY_RETAIN:
                    if issubclass(model, PrivacyModel) and model.check_can_anonymise():
                        raise CommandError(
                            """Refusing to retain anonymisable model {}!""".format(model),
                            """Please check your anonymisation settings."""
                        )
=======
            for model in registry.models_allowed_to_anonymise():
                if bulk:
                    model.anonymisable_manager().all().anonymise()
                else:
                    for obj in model.objects.all().iterator():
                        obj.anonymise()
>>>>>>> 3c23d0aa

            msg = "{} models anonymised.".format(
                len(registry.models_allowed_to_anonymise())
            )
            self.stdout.write(msg)

        else:  # pragma: no cover
            self.stdout.write("Anonymisation cancelled.")<|MERGE_RESOLUTION|>--- conflicted
+++ resolved
@@ -77,6 +77,13 @@
             help="Tells Django to NOT prompt the user for input of any kind.",
         )
         parser.add_argument(
+            "--bulk",
+            action="store_true",
+            dest="bulk",
+            default=True,
+            help="Anonymise in bulk, default is per object.",
+        )
+        parser.add_argument(
             "--data-strategies",
             "--strategies",
             "-s",
@@ -97,20 +104,12 @@
                 continue
             yield model
 
-        parser.add_argument(
-            "--bulk",
-            action="store_true",
-            dest="bulk",
-            default=True,
-            help="Anonymise in bulk, default is per object.",
-        )
-
     def handle(self, *args, **options):
         if not app_settings.GDPR_CAN_ANONYMISE_DATABASE:
             raise ValueError("Database anonymisation is not enabled")
 
         interactive = options["interactive"]
-<<<<<<< HEAD
+        bulk = options["bulk"]
         strategies = StrategyHelper.parse(options["strategies"])
 
         # Validate that we can determine a specific anonymisation strategy
@@ -123,9 +122,6 @@
                     """Missing anonymisation strategy for model {}!""".format(model),
                     """Please check your anonymisation settings."""
                 )
-=======
-        bulk = options["bulk"]
->>>>>>> 3c23d0aa
 
         if interactive:  # pragma: no cover
             self.stdout.write(
@@ -148,7 +144,6 @@
         else:
             confirm = "yes"
         if confirm == "yes":
-<<<<<<< HEAD
 
             # Begin applying the requested anonymisation strategy to each model
             for model in self._models_for_anonymisation():
@@ -157,8 +152,11 @@
 
                 if strategy == StrategyHelper.STRATEGY_ANONYMISE:
                     if issubclass(model, PrivacyModel) and model.check_can_anonymise():
-                        for obj in model.objects.all().iterator():
-                            obj.anonymise(force=True, for_bulk=True)
+                        if bulk:
+                            model.anonymisable_manager().all().anonymise()
+                        else:
+                            for obj in model.objects.all().iterator():
+                                obj.anonymise()
                     else:
                         raise CommandError(
                             """Cannot anonymise {} model {}!""".format(category, model),
@@ -175,14 +173,6 @@
                             """Refusing to retain anonymisable model {}!""".format(model),
                             """Please check your anonymisation settings."""
                         )
-=======
-            for model in registry.models_allowed_to_anonymise():
-                if bulk:
-                    model.anonymisable_manager().all().anonymise()
-                else:
-                    for obj in model.objects.all().iterator():
-                        obj.anonymise()
->>>>>>> 3c23d0aa
 
             msg = "{} models anonymised.".format(
                 len(registry.models_allowed_to_anonymise())
