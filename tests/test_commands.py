--- conflicted
+++ resolved
@@ -14,11 +14,8 @@
 )
 from django.test import TestCase
 
-<<<<<<< HEAD
 from gdpr_assist.management.commands.anonymise_db import StrategyHelper
-=======
 from gdpr_assist.registry import registry
->>>>>>> 3c23d0aa
 
 from .tests_app.models import (
     ModelWithPrivacyMeta,
@@ -159,7 +156,6 @@
         self.assertEqual(obj_1.chars, str(obj_1.pk))
         self.assertEqual(obj_1.email, "{}@anon.example.com".format(obj_1.pk))
 
-<<<<<<< HEAD
     def test_anonymise_command__deletes_data(self):
         obj_1 = ModelWithPrivacyMeta.objects.create(
             chars="test", email="test@example.com"
@@ -169,7 +165,7 @@
 
         with self.assertRaises(ModelWithPrivacyMeta.DoesNotExist):
             obj_1.refresh_from_db()
-=======
+
     def test_anonymise_command__anonymises_data__bulk(self):
         obj_1 = ModelWithPrivacyMeta.objects.create(
             chars="test", email="test@example.com"
@@ -217,7 +213,6 @@
         for o in [obj_1, obj_2]:
             o.refresh_from_db()
             self.assertTrue(o.is_anonymised())
->>>>>>> 3c23d0aa
 
     def test_anonymise_disabled__raises_error(self):
 
